/*
 * Licensed to the Apache Software Foundation (ASF) under one or more
 * contributor license agreements.  See the NOTICE file distributed with
 * this work for additional information regarding copyright ownership.
 * The ASF licenses this file to You under the Apache License, Version 2.0
 * (the "License"); you may not use this file except in compliance with
 * the License.  You may obtain a copy of the License at
 *
 *    http://www.apache.org/licenses/LICENSE-2.0
 *
 * Unless required by applicable law or agreed to in writing, software
 * distributed under the License is distributed on an "AS IS" BASIS,
 * WITHOUT WARRANTIES OR CONDITIONS OF ANY KIND, either express or implied.
 * See the License for the specific language governing permissions and
 * limitations under the License.
 */

package org.apache.spark.network;

import java.util.ArrayList;
import java.util.List;

import com.google.common.collect.Lists;
import io.netty.channel.Channel;
import io.netty.channel.ChannelHandler;
import io.netty.channel.ChannelPipeline;
import io.netty.channel.socket.SocketChannel;
import io.netty.handler.timeout.IdleStateHandler;
import org.slf4j.Logger;
import org.slf4j.LoggerFactory;

import org.apache.spark.network.client.TransportClient;
import org.apache.spark.network.client.TransportClientBootstrap;
import org.apache.spark.network.client.TransportClientFactory;
import org.apache.spark.network.client.TransportResponseHandler;
import org.apache.spark.network.protocol.MessageDecoder;
import org.apache.spark.network.protocol.MessageEncoder;
import org.apache.spark.network.server.RpcHandler;
import org.apache.spark.network.server.TransportChannelHandler;
import org.apache.spark.network.server.TransportRequestHandler;
import org.apache.spark.network.server.TransportServer;
import org.apache.spark.network.server.TransportServerBootstrap;
import org.apache.spark.network.util.NettyUtils;
import org.apache.spark.network.util.TransportConf;

/**
 * Contains the context to create a {@link TransportServer}, {@link TransportClientFactory}, and to
 * setup Netty Channel pipelines with a {@link org.apache.spark.network.server.TransportChannelHandler}.
 *
 * There are two communication protocols that the TransportClient provides, control-plane RPCs and
 * data-plane "chunk fetching". The handling of the RPCs is performed outside of the scope of the
 * TransportContext (i.e., by a user-provided handler), and it is responsible for setting up streams
 * which can be streamed through the data plane in chunks using zero-copy IO.
 *
 * The TransportServer and TransportClientFactory both create a TransportChannelHandler for each
 * channel. As each TransportChannelHandler contains a TransportClient, this enables server
 * processes to send messages back to the client on an existing channel.
 */
public class TransportContext {
  private final Logger logger = LoggerFactory.getLogger(TransportContext.class);

  private final TransportConf conf;
  private final RpcHandler rpcHandler;

  private final MessageEncoder encoder;
  private final MessageDecoder decoder;

  public TransportContext(TransportConf conf, RpcHandler rpcHandler) {
    this.conf = conf;
    this.rpcHandler = rpcHandler;
    this.encoder = new MessageEncoder();
    this.decoder = new MessageDecoder();
  }

  /**
   * Initializes a ClientFactory which runs the given TransportClientBootstraps prior to returning
   * a new Client. Bootstraps will be executed synchronously, and must run successfully in order
   * to create a Client.
   */
  public TransportClientFactory createClientFactory(List<TransportClientBootstrap> bootstraps) {
    return new TransportClientFactory(this, bootstraps);
  }

  public TransportClientFactory createClientFactory() {
    return createClientFactory(Lists.<TransportClientBootstrap>newArrayList());
  }

  /** Create a server which will attempt to bind to a specific port. */
  public TransportServer createServer(int port, List<TransportServerBootstrap> bootstraps) {
    return new TransportServer(this, port, rpcHandler, bootstraps);
  }

  /** Creates a new server, binding to any available ephemeral port. */
  public TransportServer createServer(List<TransportServerBootstrap> bootstraps) {
    return createServer(0, bootstraps);
  }

  public TransportServer createServer() {
    return createServer(0, Lists.<TransportServerBootstrap>newArrayList());
  }

  public TransportChannelHandler initializePipeline(SocketChannel channel) {
    return initializePipeline(channel, rpcHandler);
  }

  /**
   * Initializes a client or server Netty Channel Pipeline which encodes/decodes messages and
   * has a {@link org.apache.spark.network.server.TransportChannelHandler} to handle request or
   * response messages.
   *
   * @param channel The channel to initialize.
   * @param channelRpcHandler The RPC handler to use for the channel.
   *
   * @return Returns the created TransportChannelHandler, which includes a TransportClient that can
   * be used to communicate on this channel. The TransportClient is directly associated with a
   * ChannelHandler to ensure all users of the same channel get the same TransportClient object.
   */
  public TransportChannelHandler initializePipeline(
      SocketChannel channel,
      RpcHandler channelRpcHandler) {
    try {
<<<<<<< HEAD
      TransportChannelHandler channelHandler = createChannelHandler(channel);
      ChannelPipeline pipeline = channel.pipeline();
      for(Handler h: getHandlers()) {
        pipeline.addLast(h.name, h.handler);
      }
      // NOTE: Chunks are currently guaranteed to be returned in the order of request, but this
      // would require more logic to guarantee if this were not part of the same event loop.
      pipeline.addLast("handler", channelHandler);
=======
      TransportChannelHandler channelHandler = createChannelHandler(channel, channelRpcHandler);
      channel.pipeline()
        .addLast("encoder", encoder)
        .addLast("frameDecoder", NettyUtils.createFrameDecoder())
        .addLast("decoder", decoder)
        .addLast("idleStateHandler", new IdleStateHandler(0, 0, conf.connectionTimeoutMs() / 1000))
        // NOTE: Chunks are currently guaranteed to be returned in the order of request, but this
        // would require more logic to guarantee if this were not part of the same event loop.
        .addLast("handler", channelHandler);
>>>>>>> 200afdc3
      return channelHandler;
    } catch (RuntimeException e) {
      logger.error("Error while initializing Netty pipeline", e);
      throw e;
    }
  }

  protected List<Handler> getHandlers() {
    ArrayList<Handler> r = new ArrayList<Handler>();
    r.add(new Handler("encoder", encoder));
    r.add(new Handler("frameDecoder", NettyUtils.createFrameDecoder()));
    r.add(new Handler("decoder", decoder));
    return r;
  }

  protected static class Handler {
    public String name;
    public ChannelHandler handler;
    public Handler(String name, ChannelHandler handler) {
      this.name = name;
      this.handler = handler;
    }
  }

  /**
   * Creates the server- and client-side handler which is used to handle both RequestMessages and
   * ResponseMessages. The channel is expected to have been successfully created, though certain
   * properties (such as the remoteAddress()) may not be available yet.
   */
  private TransportChannelHandler createChannelHandler(Channel channel, RpcHandler rpcHandler) {
    TransportResponseHandler responseHandler = new TransportResponseHandler(channel);
    TransportClient client = new TransportClient(channel, responseHandler);
    TransportRequestHandler requestHandler = new TransportRequestHandler(channel, client,
      rpcHandler);
    return new TransportChannelHandler(client, responseHandler, requestHandler,
      conf.connectionTimeoutMs());
  }

  public TransportConf getConf() { return conf; }
}<|MERGE_RESOLUTION|>--- conflicted
+++ resolved
@@ -119,8 +119,7 @@
       SocketChannel channel,
       RpcHandler channelRpcHandler) {
     try {
-<<<<<<< HEAD
-      TransportChannelHandler channelHandler = createChannelHandler(channel);
+      TransportChannelHandler channelHandler = createChannelHandler(channel, channelRpcHandler);
       ChannelPipeline pipeline = channel.pipeline();
       for(Handler h: getHandlers()) {
         pipeline.addLast(h.name, h.handler);
@@ -128,17 +127,6 @@
       // NOTE: Chunks are currently guaranteed to be returned in the order of request, but this
       // would require more logic to guarantee if this were not part of the same event loop.
       pipeline.addLast("handler", channelHandler);
-=======
-      TransportChannelHandler channelHandler = createChannelHandler(channel, channelRpcHandler);
-      channel.pipeline()
-        .addLast("encoder", encoder)
-        .addLast("frameDecoder", NettyUtils.createFrameDecoder())
-        .addLast("decoder", decoder)
-        .addLast("idleStateHandler", new IdleStateHandler(0, 0, conf.connectionTimeoutMs() / 1000))
-        // NOTE: Chunks are currently guaranteed to be returned in the order of request, but this
-        // would require more logic to guarantee if this were not part of the same event loop.
-        .addLast("handler", channelHandler);
->>>>>>> 200afdc3
       return channelHandler;
     } catch (RuntimeException e) {
       logger.error("Error while initializing Netty pipeline", e);
@@ -151,6 +139,8 @@
     r.add(new Handler("encoder", encoder));
     r.add(new Handler("frameDecoder", NettyUtils.createFrameDecoder()));
     r.add(new Handler("decoder", decoder));
+    r.add(new Handler("idleStateHandler",
+      new IdleStateHandler(0, 0, conf.connectionTimeoutMs() / 1000)));
     return r;
   }
 

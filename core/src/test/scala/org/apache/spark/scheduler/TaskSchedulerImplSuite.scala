/*
 * Licensed to the Apache Software Foundation (ASF) under one or more
 * contributor license agreements.  See the NOTICE file distributed with
 * this work for additional information regarding copyright ownership.
 * The ASF licenses this file to You under the Apache License, Version 2.0
 * (the "License"); you may not use this file except in compliance with
 * the License.  You may obtain a copy of the License at
 *
 *    http://www.apache.org/licenses/LICENSE-2.0
 *
 * Unless required by applicable law or agreed to in writing, software
 * distributed under the License is distributed on an "AS IS" BASIS,
 * WITHOUT WARRANTIES OR CONDITIONS OF ANY KIND, either express or implied.
 * See the License for the specific language governing permissions and
 * limitations under the License.
 */

package org.apache.spark.scheduler

<<<<<<< HEAD
import org.mockito.Matchers._
import org.mockito.Mockito.{atLeast, never, times, verify, when}
import org.mockito.invocation.InvocationOnMock
import org.mockito.stubbing.Answer
import org.scalatest.BeforeAndAfterEach
import org.scalatest.mock.MockitoSugar
=======
import org.scalatest.BeforeAndAfterEach
>>>>>>> 02a029df

import org.apache.spark._
import org.apache.spark.internal.Logging

class FakeSchedulerBackend extends SchedulerBackend {
  def start() {}
  def stop() {}
  def reviveOffers() {}
  def defaultParallelism(): Int = 1
}

class TaskSchedulerImplSuite extends SparkFunSuite with LocalSparkContext with BeforeAndAfterEach
<<<<<<< HEAD
    with Logging with MockitoSugar {
=======
    with Logging {
>>>>>>> 02a029df


  var failedTaskSetException: Option[Throwable] = None
  var failedTaskSetReason: String = null
  var failedTaskSet = false

  var taskScheduler: TaskSchedulerImpl = null
  var dagScheduler: DAGScheduler = null

  override def beforeEach(): Unit = {
    super.beforeEach()
    failedTaskSet = false
    failedTaskSetException = None
    failedTaskSetReason = null
  }

  override def afterEach(): Unit = {
    super.afterEach()
    if (taskScheduler != null) {
      taskScheduler.stop()
      taskScheduler = null
    }
    if (dagScheduler != null) {
      dagScheduler.stop()
      dagScheduler = null
    }
  }

  def setupScheduler(confs: (String, String)*): TaskSchedulerImpl = {
<<<<<<< HEAD
    sc = new SparkContext("local", "TaskSchedulerImplSuite")
    confs.foreach { case (k, v) =>
      sc.conf.set(k, v)
    }
    taskScheduler = new TaskSchedulerImpl(sc)
    setupHelper()
  }

  def setupScheduler(blacklist: BlacklistTracker, confs: (String, String)*): TaskSchedulerImpl = {
=======
>>>>>>> 02a029df
    sc = new SparkContext("local", "TaskSchedulerImplSuite")
    confs.foreach { case (k, v) =>
      sc.conf.set(k, v)
    }
<<<<<<< HEAD
    taskScheduler =
      new TaskSchedulerImpl(sc, sc.conf.getInt("spark.task.maxFailures", 4), blacklist)
    setupHelper()
  }

  def setupHelper(): TaskSchedulerImpl = {
=======
    taskScheduler = new TaskSchedulerImpl(sc)
>>>>>>> 02a029df
    taskScheduler.initialize(new FakeSchedulerBackend)
    // Need to initialize a DAGScheduler for the taskScheduler to use for callbacks.
    dagScheduler = new DAGScheduler(sc, taskScheduler) {
      override def taskStarted(task: Task[_], taskInfo: TaskInfo): Unit = {}
      override def executorAdded(execId: String, host: String): Unit = {}
      override def taskSetFailed(
          taskSet: TaskSet,
          reason: String,
          exception: Option[Throwable]): Unit = {
        // Normally the DAGScheduler puts this in the event loop, which will eventually fail
        // dependent jobs
        failedTaskSet = true
        failedTaskSetReason = reason
        failedTaskSetException = exception
      }
    }
    taskScheduler
  }

  test("Scheduler does not always schedule tasks on the same workers") {
    val taskScheduler = setupScheduler()
    val numFreeCores = 1
    val workerOffers = Seq(new WorkerOffer("executor0", "host0", numFreeCores),
      new WorkerOffer("executor1", "host1", numFreeCores))
    // Repeatedly try to schedule a 1-task job, and make sure that it doesn't always
    // get scheduled on the same executor. While there is a chance this test will fail
    // because the task randomly gets placed on the first executor all 1000 times, the
    // probability of that happening is 2^-1000 (so sufficiently small to be considered
    // negligible).
    val numTrials = 1000
    val selectedExecutorIds = 1.to(numTrials).map { _ =>
      val taskSet = FakeTask.createTaskSet(1)
      taskScheduler.submitTasks(taskSet)
      val taskDescriptions = taskScheduler.resourceOffers(workerOffers).flatten
      assert(1 === taskDescriptions.length)
      taskDescriptions(0).executorId
    }
    val count = selectedExecutorIds.count(_ == workerOffers(0).executorId)
    assert(count > 0)
    assert(count < numTrials)
    assert(!failedTaskSet)
  }

  test("Scheduler correctly accounts for multiple CPUs per task") {
    val taskCpus = 2
    val taskScheduler = setupScheduler("spark.task.cpus" -> taskCpus.toString)
    // Give zero core offers. Should not generate any tasks
    val zeroCoreWorkerOffers = Seq(new WorkerOffer("executor0", "host0", 0),
      new WorkerOffer("executor1", "host1", 0))
    val taskSet = FakeTask.createTaskSet(1)
    taskScheduler.submitTasks(taskSet)
    var taskDescriptions = taskScheduler.resourceOffers(zeroCoreWorkerOffers).flatten
    assert(0 === taskDescriptions.length)

    // No tasks should run as we only have 1 core free.
    val numFreeCores = 1
    val singleCoreWorkerOffers = Seq(new WorkerOffer("executor0", "host0", numFreeCores),
      new WorkerOffer("executor1", "host1", numFreeCores))
    taskScheduler.submitTasks(taskSet)
    taskDescriptions = taskScheduler.resourceOffers(singleCoreWorkerOffers).flatten
    assert(0 === taskDescriptions.length)

    // Now change the offers to have 2 cores in one executor and verify if it
    // is chosen.
    val multiCoreWorkerOffers = Seq(new WorkerOffer("executor0", "host0", taskCpus),
      new WorkerOffer("executor1", "host1", numFreeCores))
    taskScheduler.submitTasks(taskSet)
    taskDescriptions = taskScheduler.resourceOffers(multiCoreWorkerOffers).flatten
    assert(1 === taskDescriptions.length)
    assert("executor0" === taskDescriptions(0).executorId)
    assert(!failedTaskSet)
  }

  test("Scheduler does not crash when tasks are not serializable") {
    val taskCpus = 2
    val taskScheduler = setupScheduler("spark.task.cpus" -> taskCpus.toString)
    val numFreeCores = 1
    val taskSet = new TaskSet(
      Array(new NotSerializableFakeTask(1, 0), new NotSerializableFakeTask(0, 1)), 0, 0, 0, null)
    val multiCoreWorkerOffers = Seq(new WorkerOffer("executor0", "host0", taskCpus),
      new WorkerOffer("executor1", "host1", numFreeCores))
    taskScheduler.submitTasks(taskSet)
    var taskDescriptions = taskScheduler.resourceOffers(multiCoreWorkerOffers).flatten
    assert(0 === taskDescriptions.length)
    assert(failedTaskSet)
    assert(failedTaskSetReason.contains("Failed to serialize task"))

    // Now check that we can still submit tasks
    // Even if one of the task sets has not-serializable tasks, the other task set should
    // still be processed without error
    taskScheduler.submitTasks(FakeTask.createTaskSet(1))
    taskScheduler.submitTasks(taskSet)
    taskDescriptions = taskScheduler.resourceOffers(multiCoreWorkerOffers).flatten
    assert(taskDescriptions.map(_.executorId) === Seq("executor0"))
  }

  test("refuse to schedule concurrent attempts for the same stage (SPARK-8103)") {
    val taskScheduler = setupScheduler()
<<<<<<< HEAD
    val attempt1 = FakeTask.createTaskSet(1, 0, 0)
    val attempt2 = FakeTask.createTaskSet(1, 0, 1)
=======
    val attempt1 = FakeTask.createTaskSet(1, 0)
    val attempt2 = FakeTask.createTaskSet(1, 1)
>>>>>>> 02a029df
    taskScheduler.submitTasks(attempt1)
    intercept[IllegalStateException] { taskScheduler.submitTasks(attempt2) }

    // OK to submit multiple if previous attempts are all zombie
    taskScheduler.taskSetManagerForAttempt(attempt1.stageId, attempt1.stageAttemptId)
      .get.isZombie = true
    taskScheduler.submitTasks(attempt2)
    val attempt3 = FakeTask.createTaskSet(1, 0, 2)
    intercept[IllegalStateException] { taskScheduler.submitTasks(attempt3) }
    taskScheduler.taskSetManagerForAttempt(attempt2.stageId, attempt2.stageAttemptId)
      .get.isZombie = true
    taskScheduler.submitTasks(attempt3)
    assert(!failedTaskSet)
  }

  test("don't schedule more tasks after a taskset is zombie") {
    val taskScheduler = setupScheduler()

    val numFreeCores = 1
    val workerOffers = Seq(new WorkerOffer("executor0", "host0", numFreeCores))
    val attempt1 = FakeTask.createTaskSet(10)

    // submit attempt 1, offer some resources, some tasks get scheduled
    taskScheduler.submitTasks(attempt1)
    val taskDescriptions = taskScheduler.resourceOffers(workerOffers).flatten
    assert(1 === taskDescriptions.length)

    // now mark attempt 1 as a zombie
    taskScheduler.taskSetManagerForAttempt(attempt1.stageId, attempt1.stageAttemptId)
      .get.isZombie = true

    // don't schedule anything on another resource offer
    val taskDescriptions2 = taskScheduler.resourceOffers(workerOffers).flatten
    assert(0 === taskDescriptions2.length)

    // if we schedule another attempt for the same stage, it should get scheduled
    val attempt2 = FakeTask.createTaskSet(10, 0, 1)

    // submit attempt 2, offer some resources, some tasks get scheduled
    taskScheduler.submitTasks(attempt2)
    val taskDescriptions3 = taskScheduler.resourceOffers(workerOffers).flatten
    assert(1 === taskDescriptions3.length)
    val mgr = taskScheduler.taskIdToTaskSetManager.get(taskDescriptions3(0).taskId).get
    assert(mgr.taskSet.stageAttemptId === 1)
    assert(!failedTaskSet)
  }

  test("if a zombie attempt finishes, continue scheduling tasks for non-zombie attempts") {
    val taskScheduler = setupScheduler()

    val numFreeCores = 10
    val workerOffers = Seq(new WorkerOffer("executor0", "host0", numFreeCores))
    val attempt1 = FakeTask.createTaskSet(10)

    // submit attempt 1, offer some resources, some tasks get scheduled
    taskScheduler.submitTasks(attempt1)
    val taskDescriptions = taskScheduler.resourceOffers(workerOffers).flatten
    assert(10 === taskDescriptions.length)

    // now mark attempt 1 as a zombie
    val mgr1 = taskScheduler.taskSetManagerForAttempt(attempt1.stageId, attempt1.stageAttemptId).get
    mgr1.isZombie = true

    // don't schedule anything on another resource offer
    val taskDescriptions2 = taskScheduler.resourceOffers(workerOffers).flatten
    assert(0 === taskDescriptions2.length)

    // submit attempt 2
    val attempt2 = FakeTask.createTaskSet(10, 0, 1)
    taskScheduler.submitTasks(attempt2)

    // attempt 1 finished (this can happen even if it was marked zombie earlier -- all tasks were
    // already submitted, and then they finish)
    taskScheduler.taskSetFinished(mgr1, true)

    // now with another resource offer, we should still schedule all the tasks in attempt2
    val taskDescriptions3 = taskScheduler.resourceOffers(workerOffers).flatten
    assert(10 === taskDescriptions3.length)

    taskDescriptions3.foreach { task =>
      val mgr = taskScheduler.taskIdToTaskSetManager.get(task.taskId).get
      assert(mgr.taskSet.stageAttemptId === 1)
    }
    assert(!failedTaskSet)
  }

  test("tasks are not re-scheduled while executor loss reason is pending") {
    val taskScheduler = setupScheduler()

    val e0Offers = Seq(new WorkerOffer("executor0", "host0", 1))
    val e1Offers = Seq(new WorkerOffer("executor1", "host0", 1))
    val attempt1 = FakeTask.createTaskSet(1)

    // submit attempt 1, offer resources, task gets scheduled
    taskScheduler.submitTasks(attempt1)
    val taskDescriptions = taskScheduler.resourceOffers(e0Offers).flatten
    assert(1 === taskDescriptions.length)

    // mark executor0 as dead but pending fail reason
    taskScheduler.executorLost("executor0", LossReasonPending)

    // offer some more resources on a different executor, nothing should change
    val taskDescriptions2 = taskScheduler.resourceOffers(e1Offers).flatten
    assert(0 === taskDescriptions2.length)

    // provide the actual loss reason for executor0
    taskScheduler.executorLost("executor0", SlaveLost("oops"))

    // executor0's tasks should have failed now that the loss reason is known, so offering more
    // resources should make them be scheduled on the new executor.
    val taskDescriptions3 = taskScheduler.resourceOffers(e1Offers).flatten
    assert(1 === taskDescriptions3.length)
    assert("executor1" === taskDescriptions3(0).executorId)
    assert(!failedTaskSet)
  }

<<<<<<< HEAD
  test("scheduled tasks obey task and stage blacklists") {
    val blacklist = mock[BlacklistTracker]
    taskScheduler = setupScheduler(blacklist)
    val stage0 = FakeTask.createTaskSet(numTasks = 2, stageId = 0, stageAttemptId = 0)
    val stage1 = FakeTask.createTaskSet(numTasks = 2, stageId = 1, stageAttemptId = 0)
    val stage2 = FakeTask.createTaskSet(numTasks = 2, stageId = 2, stageAttemptId = 0)
    taskScheduler.submitTasks(stage0)
    taskScheduler.submitTasks(stage1)
    taskScheduler.submitTasks(stage2)

    val offers = Seq(
      new WorkerOffer("executor0", "host0", 1),
      new WorkerOffer("executor1", "host1", 1),
      new WorkerOffer("executor2", "host1", 1),
      new WorkerOffer("executor3", "host2", 10)
    )

    // setup our mock blacklist:
    // stage 0 is blacklisted on node "host1"
    // stage 1 is blacklist on executor "executor3"
    // stage 0, part 0 is blacklisted on executor 0
    // (later stubs take precedence over earlier ones)
    when(blacklist.nodeBlacklist()).thenReturn(Set[String]())
    when(blacklist.executorBlacklist()).thenReturn(Set[String]())
    when(blacklist.nodeBlacklistForStage(anyInt())).thenReturn(Set[String]())
    when(blacklist.nodeBlacklistForStage(0)).thenReturn(Set("host1"))
    when(blacklist.isExecutorBlacklistedForStage(anyInt(), anyString())).thenReturn(false)
    when(blacklist.isExecutorBlacklistedForStage(1, "executor3")).thenReturn(true)
    when(blacklist.isExecutorBlacklisted(anyString(), anyInt(), anyInt())).thenReturn(false)
    when(blacklist.isExecutorBlacklisted("executor0", 0, 0)).thenReturn(true)


    (0 to 2).foreach { stageId =>
      taskScheduler.taskSetManagerForAttempt(stageId, 0).get.setBlacklistTracker(blacklist)
    }

    val firstTaskAttempts = taskScheduler.resourceOffers(offers).flatten
    // these verifications are tricky b/c we reference them multiple times -- also invoked when we
    // check if we need to abort any stages from unschedulability.
    verify(blacklist, atLeast(1)).nodeBlacklist()
    verify(blacklist, atLeast(1)).nodeBlacklistForStage(0)
    verify(blacklist, atLeast(1)).nodeBlacklistForStage(1)
    verify(blacklist, atLeast(1)).nodeBlacklistForStage(2)
    for {
      exec <- Seq("executor1", "executor2")
      part <- 0 to 1
    } {
      // the node blacklist should ensure we never check the task blacklist.  This is important
      // for performance, otherwise we end up changing an O(1) operation into a
      // O(numPendingTasks) one
      verify(blacklist, never).isExecutorBlacklisted(exec, 0, part)
    }

    // similarly, the executor blacklist for an entire stage should prevent us from ever checking
    // the blacklist for specific parts in a stage.
    (0 to 1).foreach { part =>
      verify(blacklist, never).isExecutorBlacklisted("executor3", 1, part)
    }

    // we should schedule all tasks.
    assert(firstTaskAttempts.size == 6)
    def tasksForStage(stageId: Int): Seq[TaskDescription] = {
      firstTaskAttempts.filter{_.name.contains(s"stage $stageId")}
    }
    tasksForStage(0).foreach { task =>
      // exec 1 & 2 blacklisted for node
      // exec 0 blacklisted just for part 0
      if (task.index == 0) {
        assert(task.executorId == "executor3")
      } else {
        assert(Set("executor0", "executor3").contains(task.executorId))
      }
    }
    tasksForStage(1).foreach { task =>
      // exec 3 blacklisted
      assert("executor3" != task.executorId)
    }
    // no restrictions on stage 2

    // have all tasksets finish (stages 0 & 1 successfully, 2 unsuccessfully)
    (0 to 2).foreach { stageId =>
      val tasks = tasksForStage(stageId)
      val tsm = taskScheduler.taskSetManagerForAttempt(stageId, 0).get
      val valueSer = SparkEnv.get.serializer.newInstance()
      if (stageId == 2) {
        // just need to make one task fail 4 times
        var task = tasks(0)
        val taskIndex = task.index
        (0 until 4).foreach { attempt =>
          assert(task.attemptNumber == attempt)
          tsm.handleFailedTask(task.taskId, TaskState.FAILED, TaskResultLost)
          val nextAttempts =
            taskScheduler.resourceOffers(Seq(WorkerOffer("executor4", "host4", 1))).flatten
          if (attempt < 3) {
            assert(nextAttempts.size == 1)
            task = nextAttempts(0)
            assert(task.index == taskIndex)
          } else {
            assert(nextAttempts.size == 0)
          }
        }
        // end the other task of the taskset, doesn't matter whether it succeeds or fails
        val otherTask = tasks(1)
        val result = new DirectTaskResult[Int](valueSer.serialize(otherTask.taskId), Seq())
        tsm.handleSuccessfulTask(otherTask.taskId, result)
      } else {
        tasks.foreach { task =>
          val result = new DirectTaskResult[Int](valueSer.serialize(task.taskId), Seq())
          tsm.handleSuccessfulTask(task.taskId, result)
        }
      }
    }

    // the tasksSets complete, so the tracker should be notified
    verify(blacklist, times(1)).taskSetSucceeded(0)
    verify(blacklist, times(1)).taskSetSucceeded(1)
    verify(blacklist, times(1)).taskSetFailed(2)
  }

  test("scheduled tasks obey node and executor blacklists") {
    // another case with full node & executor blacklist
    val blacklist = mock[BlacklistTracker]
    taskScheduler = setupScheduler(blacklist)
    val stage0 = FakeTask.createTaskSet(numTasks = 2, stageId = 0, stageAttemptId = 0)
    val stage1 = FakeTask.createTaskSet(numTasks = 2, stageId = 1, stageAttemptId = 0)
    val stage2 = FakeTask.createTaskSet(numTasks = 2, stageId = 2, stageAttemptId = 0)
    taskScheduler.submitTasks(stage0)
    taskScheduler.submitTasks(stage1)
    taskScheduler.submitTasks(stage2)

    val offers = Seq(
      new WorkerOffer("executor0", "host0", 1),
      new WorkerOffer("executor1", "host1", 1),
      new WorkerOffer("executor2", "host1", 1),
      new WorkerOffer("executor3", "host2", 10)
    )

    // setup our mock blacklist:
    // host1, executor0 & executor3 are completely blacklisted
    when(blacklist.nodeBlacklist()).thenReturn(Set("host1"))
    when(blacklist.executorBlacklist()).thenReturn(Set("executor0", "executor3"))
    when(blacklist.nodeBlacklistForStage(anyInt())).thenReturn(Set[String]())
    when(blacklist.isExecutorBlacklistedForStage(anyInt(), anyString())).thenReturn(false)
    when(blacklist.isExecutorBlacklisted(anyString(), anyInt(), anyInt())).thenReturn(false)

    (0 to 2).foreach { stageId =>
      taskScheduler.taskSetManagerForAttempt(stageId, 0).get.setBlacklistTracker(blacklist)
    }

    val firstTaskAttempts = taskScheduler.resourceOffers(offers).flatten
    firstTaskAttempts.foreach { task => logInfo(s"scheduled $task on ${task.executorId}")}
    assert(firstTaskAttempts.isEmpty)
    verify(blacklist, atLeast(1)).nodeBlacklist()
    verify(blacklist, never()).nodeBlacklistForStage(anyInt())
    verify(blacklist, never()).isExecutorBlacklistedForStage(anyInt(), anyString())
    verify(blacklist, never()).isExecutorBlacklisted(anyString(), anyInt(), anyInt())

    // we should have aborted the existing stages, since they aren't schedulable
    (0 to 2).foreach { stageId =>
      assert(taskScheduler.taskSetManagerForAttempt(stageId, 0).get.isZombie)
    }
  }

  test("SPARK-16106 locality levels updated if executor added to existing host") {
    // val taskScheduler = setupScheduler("spark.locality.wait" -> "0s")
    val taskScheduler = setupScheduler()

    taskScheduler.submitTasks(FakeTask.createTaskSet(2, 0, 0,
=======
  test("SPARK-16106 locality levels updated if executor added to existing host") {
    val taskScheduler = setupScheduler()

    taskScheduler.submitTasks(FakeTask.createTaskSet(2, 0,
>>>>>>> 02a029df
      (0 until 2).map { _ => Seq(TaskLocation("host0", "executor2"))}: _*
    ))

    val taskDescs = taskScheduler.resourceOffers(Seq(
      new WorkerOffer("executor0", "host0", 1),
      new WorkerOffer("executor1", "host1", 1)
    )).flatten
    // only schedule one task because of locality
    assert(taskDescs.size === 1)

    val mgr = taskScheduler.taskIdToTaskSetManager.get(taskDescs(0).taskId).get
    assert(mgr.myLocalityLevels.toSet === Set(TaskLocality.NODE_LOCAL, TaskLocality.ANY))
    // we should know about both executors, even though we only scheduled tasks on one of them
    assert(taskScheduler.getExecutorsAliveOnHost("host0") === Some(Set("executor0")))
    assert(taskScheduler.getExecutorsAliveOnHost("host1") === Some(Set("executor1")))

<<<<<<< HEAD
    // suppose that now executor2 is added, we should realize that we can run process-local tasks.
=======
    // when executor2 is added, we should realize that we can run process-local tasks.
>>>>>>> 02a029df
    // And we should know its alive on the host.
    val secondTaskDescs = taskScheduler.resourceOffers(
      Seq(new WorkerOffer("executor2", "host0", 1))).flatten
    assert(secondTaskDescs.size === 1)
    assert(mgr.myLocalityLevels.toSet ===
      Set(TaskLocality.PROCESS_LOCAL, TaskLocality.NODE_LOCAL, TaskLocality.ANY))
    assert(taskScheduler.getExecutorsAliveOnHost("host0") === Some(Set("executor0", "executor2")))
    assert(taskScheduler.getExecutorsAliveOnHost("host1") === Some(Set("executor1")))

    // And even if we don't have anything left to schedule, another resource offer on yet another
    // executor should also update the set of live executors
    val thirdTaskDescs = taskScheduler.resourceOffers(
      Seq(new WorkerOffer("executor3", "host1", 1))).flatten
    assert(thirdTaskDescs.size === 0)
    assert(taskScheduler.getExecutorsAliveOnHost("host1") === Some(Set("executor1", "executor3")))
  }
}<|MERGE_RESOLUTION|>--- conflicted
+++ resolved
@@ -17,16 +17,12 @@
 
 package org.apache.spark.scheduler
 
-<<<<<<< HEAD
 import org.mockito.Matchers._
 import org.mockito.Mockito.{atLeast, never, times, verify, when}
 import org.mockito.invocation.InvocationOnMock
 import org.mockito.stubbing.Answer
 import org.scalatest.BeforeAndAfterEach
 import org.scalatest.mock.MockitoSugar
-=======
-import org.scalatest.BeforeAndAfterEach
->>>>>>> 02a029df
 
 import org.apache.spark._
 import org.apache.spark.internal.Logging
@@ -39,11 +35,7 @@
 }
 
 class TaskSchedulerImplSuite extends SparkFunSuite with LocalSparkContext with BeforeAndAfterEach
-<<<<<<< HEAD
     with Logging with MockitoSugar {
-=======
-    with Logging {
->>>>>>> 02a029df
 
 
   var failedTaskSetException: Option[Throwable] = None
@@ -73,7 +65,6 @@
   }
 
   def setupScheduler(confs: (String, String)*): TaskSchedulerImpl = {
-<<<<<<< HEAD
     sc = new SparkContext("local", "TaskSchedulerImplSuite")
     confs.foreach { case (k, v) =>
       sc.conf.set(k, v)
@@ -83,22 +74,16 @@
   }
 
   def setupScheduler(blacklist: BlacklistTracker, confs: (String, String)*): TaskSchedulerImpl = {
-=======
->>>>>>> 02a029df
     sc = new SparkContext("local", "TaskSchedulerImplSuite")
     confs.foreach { case (k, v) =>
       sc.conf.set(k, v)
     }
-<<<<<<< HEAD
     taskScheduler =
       new TaskSchedulerImpl(sc, sc.conf.getInt("spark.task.maxFailures", 4), blacklist)
     setupHelper()
   }
 
   def setupHelper(): TaskSchedulerImpl = {
-=======
-    taskScheduler = new TaskSchedulerImpl(sc)
->>>>>>> 02a029df
     taskScheduler.initialize(new FakeSchedulerBackend)
     // Need to initialize a DAGScheduler for the taskScheduler to use for callbacks.
     dagScheduler = new DAGScheduler(sc, taskScheduler) {
@@ -197,13 +182,8 @@
 
   test("refuse to schedule concurrent attempts for the same stage (SPARK-8103)") {
     val taskScheduler = setupScheduler()
-<<<<<<< HEAD
     val attempt1 = FakeTask.createTaskSet(1, 0, 0)
     val attempt2 = FakeTask.createTaskSet(1, 0, 1)
-=======
-    val attempt1 = FakeTask.createTaskSet(1, 0)
-    val attempt2 = FakeTask.createTaskSet(1, 1)
->>>>>>> 02a029df
     taskScheduler.submitTasks(attempt1)
     intercept[IllegalStateException] { taskScheduler.submitTasks(attempt2) }
 
@@ -320,7 +300,6 @@
     assert(!failedTaskSet)
   }
 
-<<<<<<< HEAD
   test("scheduled tasks obey task and stage blacklists") {
     val blacklist = mock[BlacklistTracker]
     taskScheduler = setupScheduler(blacklist)
@@ -485,16 +464,9 @@
   }
 
   test("SPARK-16106 locality levels updated if executor added to existing host") {
-    // val taskScheduler = setupScheduler("spark.locality.wait" -> "0s")
     val taskScheduler = setupScheduler()
 
     taskScheduler.submitTasks(FakeTask.createTaskSet(2, 0, 0,
-=======
-  test("SPARK-16106 locality levels updated if executor added to existing host") {
-    val taskScheduler = setupScheduler()
-
-    taskScheduler.submitTasks(FakeTask.createTaskSet(2, 0,
->>>>>>> 02a029df
       (0 until 2).map { _ => Seq(TaskLocation("host0", "executor2"))}: _*
     ))
 
@@ -511,11 +483,7 @@
     assert(taskScheduler.getExecutorsAliveOnHost("host0") === Some(Set("executor0")))
     assert(taskScheduler.getExecutorsAliveOnHost("host1") === Some(Set("executor1")))
 
-<<<<<<< HEAD
-    // suppose that now executor2 is added, we should realize that we can run process-local tasks.
-=======
     // when executor2 is added, we should realize that we can run process-local tasks.
->>>>>>> 02a029df
     // And we should know its alive on the host.
     val secondTaskDescs = taskScheduler.resourceOffers(
       Seq(new WorkerOffer("executor2", "host0", 1))).flatten

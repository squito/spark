/*
 * Licensed to the Apache Software Foundation (ASF) under one or more
 * contributor license agreements.  See the NOTICE file distributed with
 * this work for additional information regarding copyright ownership.
 * The ASF licenses this file to You under the Apache License, Version 2.0
 * (the "License"); you may not use this file except in compliance with
 * the License.  You may obtain a copy of the License at
 *
 *    http://www.apache.org/licenses/LICENSE-2.0
 *
 * Unless required by applicable law or agreed to in writing, software
 * distributed under the License is distributed on an "AS IS" BASIS,
 * WITHOUT WARRANTIES OR CONDITIONS OF ANY KIND, either express or implied.
 * See the License for the specific language governing permissions and
 * limitations under the License.
 */

package org.apache.spark.deploy

import java.util.concurrent.CountDownLatch

import scala.collection.JavaConversions._

import org.apache.spark.{Logging, SparkConf, SecurityManager}
import org.apache.spark.network.TransportContext
import org.apache.spark.network.netty.SparkTransportConf
import org.apache.spark.network.sasl.SaslServerBootstrap
import org.apache.spark.network.server.TransportServer
import org.apache.spark.network.shuffle.ExternalShuffleBlockHandler
import org.apache.spark.network.util.TransportConf
import org.apache.spark.util.Utils

/**
 * Provides a server from which Executors can read shuffle files (rather than reading directly from
 * each other), to provide uninterrupted access to the files in the face of executors being turned
 * off or killed.
 *
 * Optionally requires SASL authentication in order to read. See [[SecurityManager]].
 */
private[deploy]
class ExternalShuffleService(sparkConf: SparkConf, securityManager: SecurityManager)
  extends Logging {

  private val enabled = sparkConf.getBoolean("spark.shuffle.service.enabled", false)
  private val port = sparkConf.getInt("spark.shuffle.service.port", 7337)
  private val useSasl: Boolean = securityManager.isAuthenticationEnabled()

  private val transportConf = SparkTransportConf.fromSparkConf(sparkConf, numUsableCores = 0)
<<<<<<< HEAD
  private val blockHandler = new ExternalShuffleBlockHandler(transportConf, null)
=======
  private val blockHandler = newShuffleBlockHandler(transportConf)
>>>>>>> b2e4b85d
  private val transportContext: TransportContext = new TransportContext(transportConf, blockHandler)

  private var server: TransportServer = _

  /** Create a new shuffle block handler. Factored out for subclasses to override. */
  protected def newShuffleBlockHandler(conf: TransportConf): ExternalShuffleBlockHandler = {
    new ExternalShuffleBlockHandler(conf)
  }

  /** Starts the external shuffle service if the user has configured us to. */
  def startIfEnabled() {
    if (enabled) {
      start()
    }
  }

  /** Start the external shuffle service */
  def start() {
    require(server == null, "Shuffle server already started")
    logInfo(s"Starting shuffle service on port $port with useSasl = $useSasl")
    val bootstraps =
      if (useSasl) {
        Seq(new SaslServerBootstrap(transportConf, securityManager))
      } else {
        Nil
      }
    server = transportContext.createServer(port, bootstraps)
  }

  /** Clean up all shuffle files associated with an application that has exited. */
  def applicationRemoved(appId: String): Unit = {
    blockHandler.applicationRemoved(appId, true /* cleanupLocalDirs */)
  }

  def stop() {
    if (server != null) {
      server.close()
      server = null
    }
  }
}

/**
 * A main class for running the external shuffle service.
 */
object ExternalShuffleService extends Logging {
  @volatile
  private var server: ExternalShuffleService = _

  private val barrier = new CountDownLatch(1)

  def main(args: Array[String]): Unit = {
    main(args, (conf: SparkConf, sm: SecurityManager) => new ExternalShuffleService(conf, sm))
  }

  /** A helper main method that allows the caller to call this with a custom shuffle service. */
  private[spark] def main(
      args: Array[String],
      newShuffleService: (SparkConf, SecurityManager) => ExternalShuffleService): Unit = {
    val sparkConf = new SparkConf
    Utils.loadDefaultSparkProperties(sparkConf)
    val securityManager = new SecurityManager(sparkConf)

    // we override this value since this service is started from the command line
    // and we assume the user really wants it to be running
    sparkConf.set("spark.shuffle.service.enabled", "true")
    server = newShuffleService(sparkConf, securityManager)
    server.start()

    installShutdownHook()

    // keep running until the process is terminated
    barrier.await()
  }

  private def installShutdownHook(): Unit = {
    Runtime.getRuntime.addShutdownHook(new Thread("External Shuffle Service shutdown thread") {
      override def run() {
        logInfo("Shutting down shuffle service.")
        server.stop()
        barrier.countDown()
      }
    })
  }
}<|MERGE_RESOLUTION|>--- conflicted
+++ resolved
@@ -46,18 +46,14 @@
   private val useSasl: Boolean = securityManager.isAuthenticationEnabled()
 
   private val transportConf = SparkTransportConf.fromSparkConf(sparkConf, numUsableCores = 0)
-<<<<<<< HEAD
-  private val blockHandler = new ExternalShuffleBlockHandler(transportConf, null)
-=======
   private val blockHandler = newShuffleBlockHandler(transportConf)
->>>>>>> b2e4b85d
   private val transportContext: TransportContext = new TransportContext(transportConf, blockHandler)
 
   private var server: TransportServer = _
 
   /** Create a new shuffle block handler. Factored out for subclasses to override. */
   protected def newShuffleBlockHandler(conf: TransportConf): ExternalShuffleBlockHandler = {
-    new ExternalShuffleBlockHandler(conf)
+    new ExternalShuffleBlockHandler(conf, null)
   }
 
   /** Starts the external shuffle service if the user has configured us to. */

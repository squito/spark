/*
 * Licensed to the Apache Software Foundation (ASF) under one or more
 * contributor license agreements.  See the NOTICE file distributed with
 * this work for additional information regarding copyright ownership.
 * The ASF licenses this file to You under the Apache License, Version 2.0
 * (the "License"); you may not use this file except in compliance with
 * the License.  You may obtain a copy of the License at
 *
 *    http://www.apache.org/licenses/LICENSE-2.0
 *
 * Unless required by applicable law or agreed to in writing, software
 * distributed under the License is distributed on an "AS IS" BASIS,
 * WITHOUT WARRANTIES OR CONDITIONS OF ANY KIND, either express or implied.
 * See the License for the specific language governing permissions and
 * limitations under the License.
 */

package org.apache.spark.deploy.yarn

import java.util.Collections
import java.util.concurrent._
import java.util.concurrent.atomic.AtomicInteger

import scala.collection.JavaConverters._
import scala.collection.mutable
import scala.collection.mutable.{ArrayBuffer, HashMap, HashSet}
import scala.util.control.NonFatal

import org.apache.hadoop.yarn.api.records._
import org.apache.hadoop.yarn.client.api.AMRMClient
import org.apache.hadoop.yarn.client.api.AMRMClient.ContainerRequest
import org.apache.hadoop.yarn.conf.YarnConfiguration

import org.apache.spark.{SecurityManager, SparkConf, SparkException}
import org.apache.spark.deploy.yarn.YarnSparkHadoopUtil._
import org.apache.spark.deploy.yarn.config._
import org.apache.spark.internal.Logging
import org.apache.spark.internal.config._
import org.apache.spark.internal.config.Python._
import org.apache.spark.rpc.{RpcCallContext, RpcEndpointRef}
import org.apache.spark.scheduler.{ExecutorExited, ExecutorLossReason}
import org.apache.spark.scheduler.cluster.CoarseGrainedClusterMessages.RemoveExecutor
import org.apache.spark.scheduler.cluster.CoarseGrainedClusterMessages.RetrieveLastAllocatedExecutorId
import org.apache.spark.scheduler.cluster.SchedulerBackendUtils
import org.apache.spark.util.{Clock, SystemClock, ThreadUtils}

/**
 * YarnAllocator is charged with requesting containers from the YARN ResourceManager and deciding
 * what to do with containers when YARN fulfills these requests.
 *
 * This class makes use of YARN's AMRMClient APIs. We interact with the AMRMClient in three ways:
 * * Making our resource needs known, which updates local bookkeeping about containers requested.
 * * Calling "allocate", which syncs our local container requests with the RM, and returns any
 *   containers that YARN has granted to us.  This also functions as a heartbeat.
 * * Processing the containers granted to us to possibly launch executors inside of them.
 *
 * The public methods of this class are thread-safe.  All methods that mutate state are
 * synchronized.
 */
private[yarn] class YarnAllocator(
    driverUrl: String,
    driverRef: RpcEndpointRef,
    conf: YarnConfiguration,
    sparkConf: SparkConf,
    amClient: AMRMClient[ContainerRequest],
    appAttemptId: ApplicationAttemptId,
    securityMgr: SecurityManager,
    localResources: Map[String, LocalResource],
    resolver: SparkRackResolver,
    clock: Clock = new SystemClock)
  extends Logging {

  import YarnAllocator._

  // Visible for testing.
  val allocatedHostToContainersMap = new HashMap[String, collection.mutable.Set[ContainerId]]
  val allocatedContainerToHostMap = new HashMap[ContainerId, String]

  // Containers that we no longer care about. We've either already told the RM to release them or
  // will on the next heartbeat. Containers get removed from this map after the RM tells us they've
  // completed.
  private val releasedContainers = Collections.newSetFromMap[ContainerId](
    new ConcurrentHashMap[ContainerId, java.lang.Boolean])

  private val runningExecutors = Collections.newSetFromMap[String](
    new ConcurrentHashMap[String, java.lang.Boolean]())

  private val numExecutorsStarting = new AtomicInteger(0)

  /**
   * Used to generate a unique ID per executor
   *
   * Init `executorIdCounter`. when AM restart, `executorIdCounter` will reset to 0. Then
   * the id of new executor will start from 1, this will conflict with the executor has
   * already created before. So, we should initialize the `executorIdCounter` by getting
   * the max executorId from driver.
   *
   * And this situation of executorId conflict is just in yarn client mode, so this is an issue
   * in yarn client mode. For more details, can check in jira.
   *
   * @see SPARK-12864
   */
  private var executorIdCounter: Int =
    driverRef.askSync[Int](RetrieveLastAllocatedExecutorId)

  private[spark] val failureTracker = new FailureTracker(sparkConf, clock)

  private val allocatorBlacklistTracker =
    new YarnAllocatorBlacklistTracker(sparkConf, amClient, failureTracker)

  @volatile private var targetNumExecutors =
    SchedulerBackendUtils.getInitialTargetExecutorNumber(sparkConf)


  // Executor loss reason requests that are pending - maps from executor ID for inquiry to a
  // list of requesters that should be responded to once we find out why the given executor
  // was lost.
  private val pendingLossReasonRequests = new HashMap[String, mutable.Buffer[RpcCallContext]]

  // Maintain loss reasons for already released executors, it will be added when executor loss
  // reason is got from AM-RM call, and be removed after querying this loss reason.
  private val releasedExecutorLossReasons = new HashMap[String, ExecutorLossReason]

  // Keep track of which container is running which executor to remove the executors later
  // Visible for testing.
  private[yarn] val executorIdToContainer = new HashMap[String, Container]

  private var numUnexpectedContainerRelease = 0L
  private val containerIdToExecutorId = new HashMap[ContainerId, String]

  // Executor memory in MiB.
  protected val executorMemory = sparkConf.get(EXECUTOR_MEMORY).toInt
  // Additional memory overhead.
  protected val memoryOverhead: Int = sparkConf.get(EXECUTOR_MEMORY_OVERHEAD).getOrElse(
    math.max((MEMORY_OVERHEAD_FACTOR * executorMemory).toInt, MEMORY_OVERHEAD_MIN)).toInt
  protected val pysparkWorkerMemory: Int = if (sparkConf.get(IS_PYTHON_APP)) {
    sparkConf.get(PYSPARK_EXECUTOR_MEMORY).map(_.toInt).getOrElse(0)
  } else {
    0
  }
  // Number of cores per executor.
  protected val executorCores = sparkConf.get(EXECUTOR_CORES)

  private val executorResourceRequests =
    sparkConf.getAllWithPrefix(config.YARN_EXECUTOR_RESOURCE_TYPES_PREFIX).toMap

  // Resource capability requested for each executor
  private[yarn] val resource: Resource = {
    val resource = Resource.newInstance(
      executorMemory + memoryOverhead + pysparkWorkerMemory, executorCores)
    ResourceRequestHelper.setResourceRequests(executorResourceRequests, resource)
    logDebug(s"Created resource capability: $resource")
    resource
  }

  private val launcherPool = ThreadUtils.newDaemonCachedThreadPool(
    "ContainerLauncher", sparkConf.get(CONTAINER_LAUNCH_MAX_THREADS))

  // For testing
  private val launchContainers = sparkConf.getBoolean("spark.yarn.launchContainers", true)

  private val labelExpression = sparkConf.get(EXECUTOR_NODE_LABEL_EXPRESSION)

  // A map to store preferred hostname and possible task numbers running on it.
  private var hostToLocalTaskCounts: Map[String, Int] = Map.empty

  // Number of tasks that have locality preferences in active stages
  private[yarn] var numLocalityAwareTasks: Int = 0

  // A container placement strategy based on pending tasks' locality preference
  private[yarn] val containerPlacementStrategy =
    new LocalityPreferredContainerPlacementStrategy(sparkConf, conf, resource, resolver)

  def getNumExecutorsRunning: Int = runningExecutors.size()

  def getNumReleasedContainers: Int = releasedContainers.size()

  def getNumExecutorsFailed: Int = failureTracker.numFailedExecutors

  def isAllNodeBlacklisted: Boolean = allocatorBlacklistTracker.isAllNodeBlacklisted

  /**
   * A sequence of pending container requests that have not yet been fulfilled.
   */
  def getPendingAllocate: Seq[ContainerRequest] = getPendingAtLocation(ANY_HOST)

  def numContainersPendingAllocate: Int = synchronized {
    getPendingAllocate.size
  }

  /**
   * A sequence of pending container requests at the given location that have not yet been
   * fulfilled.
   */
  private def getPendingAtLocation(location: String): Seq[ContainerRequest] = {
    amClient.getMatchingRequests(RM_REQUEST_PRIORITY, location, resource).asScala
      .flatMap(_.asScala)
      .toSeq
  }

  /**
   * Request as many executors from the ResourceManager as needed to reach the desired total. If
   * the requested total is smaller than the current number of running executors, no executors will
   * be killed.
   * @param requestedTotal total number of containers requested
   * @param localityAwareTasks number of locality aware tasks to be used as container placement hint
   * @param hostToLocalTaskCount a map of preferred hostname to possible task counts to be used as
   *                             container placement hint.
   * @param nodeBlacklist blacklisted nodes, which is passed in to avoid allocating new containers
   *                      on them. It will be used to update the application master's blacklist.
   * @return Whether the new requested total is different than the old value.
   */
  def requestTotalExecutorsWithPreferredLocalities(
      requestedTotal: Int,
      localityAwareTasks: Int,
      hostToLocalTaskCount: Map[String, Int],
      nodeBlacklist: Set[String]): Boolean = synchronized {
    this.numLocalityAwareTasks = localityAwareTasks
    this.hostToLocalTaskCounts = hostToLocalTaskCount

    if (requestedTotal != targetNumExecutors) {
      logInfo(s"Driver requested a total number of $requestedTotal executor(s).")
      targetNumExecutors = requestedTotal
      allocatorBlacklistTracker.setSchedulerBlacklistedNodes(nodeBlacklist)
      true
    } else {
      false
    }
  }

  /**
   * Request that the ResourceManager release the container running the specified executor.
   */
  def killExecutor(executorId: String): Unit = synchronized {
    executorIdToContainer.get(executorId) match {
      case Some(container) if !releasedContainers.contains(container.getId) =>
        internalReleaseContainer(container)
        runningExecutors.remove(executorId)
      case _ => logWarning(s"Attempted to kill unknown executor $executorId!")
    }
  }

  /**
   * Request resources such that, if YARN gives us all we ask for, we'll have a number of containers
   * equal to maxExecutors.
   *
   * Deal with any containers YARN has granted to us by possibly launching executors in them.
   *
   * This must be synchronized because variables read in this method are mutated by other methods.
   */
  def allocateResources(): Unit = synchronized {
    updateResourceRequests()

    val progressIndicator = 0.1f
    // Poll the ResourceManager. This doubles as a heartbeat if there are no pending container
    // requests.
    val allocateResponse = amClient.allocate(progressIndicator)

    val allocatedContainers = allocateResponse.getAllocatedContainers()
    allocatorBlacklistTracker.setNumClusterNodes(allocateResponse.getNumClusterNodes)

    if (allocatedContainers.size > 0) {
      logDebug(("Allocated containers: %d. Current executor count: %d. " +
        "Launching executor count: %d. Cluster resources: %s.")
        .format(
          allocatedContainers.size,
          runningExecutors.size,
          numExecutorsStarting.get,
          allocateResponse.getAvailableResources))

      handleAllocatedContainers(allocatedContainers.asScala)
    }

    val completedContainers = allocateResponse.getCompletedContainersStatuses()
    if (completedContainers.size > 0) {
      logDebug("Completed %d containers".format(completedContainers.size))
      processCompletedContainers(completedContainers.asScala)
      logDebug("Finished processing %d completed containers. Current running executor count: %d."
        .format(completedContainers.size, runningExecutors.size))
    }
  }

  /**
   * Update the set of container requests that we will sync with the RM based on the number of
   * executors we have currently running and our target number of executors.
   *
   * Visible for testing.
   */
  def updateResourceRequests(): Unit = {
    val pendingAllocate = getPendingAllocate
    val numPendingAllocate = pendingAllocate.size
    val missing = targetNumExecutors - numPendingAllocate -
      numExecutorsStarting.get - runningExecutors.size
    logDebug(s"Updating resource requests, target: $targetNumExecutors, " +
      s"pending: $numPendingAllocate, running: ${runningExecutors.size}, " +
      s"executorsStarting: ${numExecutorsStarting.get}")

    // Split the pending container request into three groups: locality matched list, locality
    // unmatched list and non-locality list. Take the locality matched container request into
    // consideration of container placement, treat as allocated containers.
    // For locality unmatched and locality free container requests, cancel these container
    // requests, since required locality preference has been changed, recalculating using
    // container placement strategy.
    val (localRequests, staleRequests, anyHostRequests) = splitPendingAllocationsByLocality(
      hostToLocalTaskCounts, pendingAllocate)

    if (missing > 0) {
      if (log.isInfoEnabled()) {
        var requestContainerMessage = s"Will request $missing executor container(s), each with " +
            s"${resource.getVirtualCores} core(s) and " +
            s"${resource.getMemory} MB memory (including $memoryOverhead MB of overhead)"
        if (ResourceRequestHelper.isYarnResourceTypesAvailable() &&
            executorResourceRequests.nonEmpty) {
          requestContainerMessage ++= s" with custom resources: " + resource.toString
        }
        logInfo(requestContainerMessage)
      }

      // cancel "stale" requests for locations that are no longer needed
      staleRequests.foreach { stale =>
        amClient.removeContainerRequest(stale)
      }
      val cancelledContainers = staleRequests.size
      if (cancelledContainers > 0) {
        logInfo(s"Canceled $cancelledContainers container request(s) (locality no longer needed)")
      }

      // consider the number of new containers and cancelled stale containers available
      val availableContainers = missing + cancelledContainers

      // to maximize locality, include requests with no locality preference that can be cancelled
      val potentialContainers = availableContainers + anyHostRequests.size

      val containerLocalityPreferences = containerPlacementStrategy.localityOfRequestedContainers(
        potentialContainers, numLocalityAwareTasks, hostToLocalTaskCounts,
          allocatedHostToContainersMap, localRequests)

      val newLocalityRequests = new mutable.ArrayBuffer[ContainerRequest]
      containerLocalityPreferences.foreach {
        case ContainerLocalityPreferences(nodes, racks) if nodes != null =>
          newLocalityRequests += createContainerRequest(resource, nodes, racks)
        case _ =>
      }

      if (availableContainers >= newLocalityRequests.size) {
        // more containers are available than needed for locality, fill in requests for any host
        for (i <- 0 until (availableContainers - newLocalityRequests.size)) {
          newLocalityRequests += createContainerRequest(resource, null, null)
        }
      } else {
        val numToCancel = newLocalityRequests.size - availableContainers
        // cancel some requests without locality preferences to schedule more local containers
        anyHostRequests.slice(0, numToCancel).foreach { nonLocal =>
          amClient.removeContainerRequest(nonLocal)
        }
        if (numToCancel > 0) {
          logInfo(s"Canceled $numToCancel unlocalized container requests to resubmit with locality")
        }
      }

      newLocalityRequests.foreach { request =>
        amClient.addContainerRequest(request)
      }

      if (log.isInfoEnabled()) {
        val (localized, anyHost) = newLocalityRequests.partition(_.getNodes() != null)
        if (anyHost.nonEmpty) {
          logInfo(s"Submitted ${anyHost.size} unlocalized container requests.")
        }
        localized.foreach { request =>
          logInfo(s"Submitted container request for host ${hostStr(request)}.")
        }
      }
    } else if (numPendingAllocate > 0 && missing < 0) {
      val numToCancel = math.min(numPendingAllocate, -missing)
      logInfo(s"Canceling requests for $numToCancel executor container(s) to have a new desired " +
        s"total $targetNumExecutors executors.")
      // cancel pending allocate requests by taking locality preference into account
      val cancelRequests = (staleRequests ++ anyHostRequests ++ localRequests).take(numToCancel)
      cancelRequests.foreach(amClient.removeContainerRequest)
    }
  }

  def stop(): Unit = {
    // Forcefully shut down the launcher pool, in case this is being called in the middle of
    // container allocation. This will prevent queued executors from being started - and
    // potentially interrupt active ExecutorRunnable instaces too.
    launcherPool.shutdownNow()
  }

  private def hostStr(request: ContainerRequest): String = {
    Option(request.getNodes) match {
      case Some(nodes) => nodes.asScala.mkString(",")
      case None => "Any"
    }
  }

  /**
   * Creates a container request, handling the reflection required to use YARN features that were
   * added in recent versions.
   */
  private def createContainerRequest(
      resource: Resource,
      nodes: Array[String],
      racks: Array[String]): ContainerRequest = {
    new ContainerRequest(resource, nodes, racks, RM_REQUEST_PRIORITY, true, labelExpression.orNull)
  }

  /**
   * Handle containers granted by the RM by launching executors on them.
   *
   * Due to the way the YARN allocation protocol works, certain healthy race conditions can result
   * in YARN granting containers that we no longer need. In this case, we release them.
   *
   * Visible for testing.
   */
  def handleAllocatedContainers(allocatedContainers: Seq[Container]): Unit = {
    val containersToUse = new ArrayBuffer[Container](allocatedContainers.size)

    // Match incoming requests by host
    val remainingAfterHostMatches = new ArrayBuffer[Container]
    for (allocatedContainer <- allocatedContainers) {
      matchContainerToRequest(allocatedContainer, allocatedContainer.getNodeId.getHost,
        containersToUse, remainingAfterHostMatches)
    }

    // Match remaining by rack. Because YARN's RackResolver swallows thread interrupts
    // (see SPARK-27094), which can cause this code to miss interrupts from the AM, use
    // a separate thread to perform the operation.
    val remainingAfterRackMatches = new ArrayBuffer[Container]
<<<<<<< HEAD
    for (allocatedContainer <- remainingAfterHostMatches) {
      val rack = resolver.resolve(allocatedContainer.getNodeId.getHost)
      matchContainerToRequest(allocatedContainer, rack, containersToUse,
        remainingAfterRackMatches)
=======
    if (remainingAfterHostMatches.nonEmpty) {
      var exception: Option[Throwable] = None
      val thread = new Thread("spark-rack-resolver") {
        override def run(): Unit = {
          try {
            for (allocatedContainer <- remainingAfterHostMatches) {
              val rack = resolver.resolve(conf, allocatedContainer.getNodeId.getHost)
              matchContainerToRequest(allocatedContainer, rack, containersToUse,
                remainingAfterRackMatches)
            }
          } catch {
            case e: Throwable =>
              exception = Some(e)
          }
        }
      }
      thread.setDaemon(true)
      thread.start()

      try {
        thread.join()
      } catch {
        case e: InterruptedException =>
          thread.interrupt()
          throw e
      }

      if (exception.isDefined) {
        throw exception.get
      }
>>>>>>> f176dd3f
    }

    // Assign remaining that are neither node-local nor rack-local
    val remainingAfterOffRackMatches = new ArrayBuffer[Container]
    for (allocatedContainer <- remainingAfterRackMatches) {
      matchContainerToRequest(allocatedContainer, ANY_HOST, containersToUse,
        remainingAfterOffRackMatches)
    }

    if (!remainingAfterOffRackMatches.isEmpty) {
      logDebug(s"Releasing ${remainingAfterOffRackMatches.size} unneeded containers that were " +
        s"allocated to us")
      for (container <- remainingAfterOffRackMatches) {
        internalReleaseContainer(container)
      }
    }

    runAllocatedContainers(containersToUse)

    logInfo("Received %d containers from YARN, launching executors on %d of them."
      .format(allocatedContainers.size, containersToUse.size))
  }

  /**
   * Looks for requests for the given location that match the given container allocation. If it
   * finds one, removes the request so that it won't be submitted again. Places the container into
   * containersToUse or remaining.
   *
   * @param allocatedContainer container that was given to us by YARN
   * @param location resource name, either a node, rack, or *
   * @param containersToUse list of containers that will be used
   * @param remaining list of containers that will not be used
   */
  private def matchContainerToRequest(
      allocatedContainer: Container,
      location: String,
      containersToUse: ArrayBuffer[Container],
      remaining: ArrayBuffer[Container]): Unit = {
    // SPARK-6050: certain Yarn configurations return a virtual core count that doesn't match the
    // request; for example, capacity scheduler + DefaultResourceCalculator. So match on requested
    // memory, but use the asked vcore count for matching, effectively disabling matching on vcore
    // count.
    val matchingResource = Resource.newInstance(allocatedContainer.getResource.getMemory,
      resource.getVirtualCores)

    ResourceRequestHelper.setResourceRequests(executorResourceRequests, matchingResource)

    logDebug(s"Calling amClient.getMatchingRequests with parameters: " +
        s"priority: ${allocatedContainer.getPriority}, " +
        s"location: $location, resource: $matchingResource")
    val matchingRequests = amClient.getMatchingRequests(allocatedContainer.getPriority, location,
      matchingResource)

    // Match the allocation to a request
    if (!matchingRequests.isEmpty) {
      val containerRequest = matchingRequests.get(0).iterator.next
      logDebug(s"Removing container request via AM client: $containerRequest")
      amClient.removeContainerRequest(containerRequest)
      containersToUse += allocatedContainer
    } else {
      remaining += allocatedContainer
    }
  }

  /**
   * Launches executors in the allocated containers.
   */
  private def runAllocatedContainers(containersToUse: ArrayBuffer[Container]): Unit = {
    for (container <- containersToUse) {
      executorIdCounter += 1
      val executorHostname = container.getNodeId.getHost
      val containerId = container.getId
      val executorId = executorIdCounter.toString
      assert(container.getResource.getMemory >= resource.getMemory)
      logInfo(s"Launching container $containerId on host $executorHostname " +
        s"for executor with ID $executorId")

      def updateInternalState(): Unit = synchronized {
        runningExecutors.add(executorId)
        numExecutorsStarting.decrementAndGet()
        executorIdToContainer(executorId) = container
        containerIdToExecutorId(container.getId) = executorId

        val containerSet = allocatedHostToContainersMap.getOrElseUpdate(executorHostname,
          new HashSet[ContainerId])
        containerSet += containerId
        allocatedContainerToHostMap.put(containerId, executorHostname)
      }

      if (runningExecutors.size() < targetNumExecutors) {
        numExecutorsStarting.incrementAndGet()
        if (launchContainers) {
          launcherPool.execute(new Runnable {
            override def run(): Unit = {
              try {
                new ExecutorRunnable(
                  Some(container),
                  conf,
                  sparkConf,
                  driverUrl,
                  executorId,
                  executorHostname,
                  executorMemory,
                  executorCores,
                  appAttemptId.getApplicationId.toString,
                  securityMgr,
                  localResources
                ).run()
                updateInternalState()
              } catch {
                case e: Throwable =>
                  numExecutorsStarting.decrementAndGet()
                  if (NonFatal(e)) {
                    logError(s"Failed to launch executor $executorId on container $containerId", e)
                    // Assigned container should be released immediately
                    // to avoid unnecessary resource occupation.
                    amClient.releaseAssignedContainer(containerId)
                  } else {
                    throw e
                  }
              }
            }
          })
        } else {
          // For test only
          updateInternalState()
        }
      } else {
        logInfo(("Skip launching executorRunnable as running executors count: %d " +
          "reached target executors count: %d.").format(
          runningExecutors.size, targetNumExecutors))
      }
    }
  }

  // Visible for testing.
  private[yarn] def processCompletedContainers(completedContainers: Seq[ContainerStatus]): Unit = {
    for (completedContainer <- completedContainers) {
      val containerId = completedContainer.getContainerId
      val alreadyReleased = releasedContainers.remove(containerId)
      val hostOpt = allocatedContainerToHostMap.get(containerId)
      val onHostStr = hostOpt.map(host => s" on host: $host").getOrElse("")
      val exitReason = if (!alreadyReleased) {
        // Decrement the number of executors running. The next iteration of
        // the ApplicationMaster's reporting thread will take care of allocating.
        containerIdToExecutorId.get(containerId) match {
          case Some(executorId) => runningExecutors.remove(executorId)
          case None => logWarning(s"Cannot find executorId for container: ${containerId.toString}")
        }

        logInfo("Completed container %s%s (state: %s, exit status: %s)".format(
          containerId,
          onHostStr,
          completedContainer.getState,
          completedContainer.getExitStatus))
        // Hadoop 2.2.X added a ContainerExitStatus we should switch to use
        // there are some exit status' we shouldn't necessarily count against us, but for
        // now I think its ok as none of the containers are expected to exit.
        val exitStatus = completedContainer.getExitStatus
        val (exitCausedByApp, containerExitReason) = exitStatus match {
          case ContainerExitStatus.SUCCESS =>
            (false, s"Executor for container $containerId exited because of a YARN event (e.g., " +
              "pre-emption) and not because of an error in the running job.")
          case ContainerExitStatus.PREEMPTED =>
            // Preemption is not the fault of the running tasks, since YARN preempts containers
            // merely to do resource sharing, and tasks that fail due to preempted executors could
            // just as easily finish on any other executor. See SPARK-8167.
            (false, s"Container ${containerId}${onHostStr} was preempted.")
          // Should probably still count memory exceeded exit codes towards task failures
          case VMEM_EXCEEDED_EXIT_CODE =>
            val vmemExceededPattern = raw"$MEM_REGEX of $MEM_REGEX virtual memory used".r
            val diag = vmemExceededPattern.findFirstIn(completedContainer.getDiagnostics)
              .map(_.concat(".")).getOrElse("")
            val message = "Container killed by YARN for exceeding virtual memory limits. " +
              s"$diag Consider boosting ${EXECUTOR_MEMORY_OVERHEAD.key} or boosting " +
              s"${YarnConfiguration.NM_VMEM_PMEM_RATIO} or disabling " +
              s"${YarnConfiguration.NM_VMEM_CHECK_ENABLED} because of YARN-4714."
            (true, message)
          case PMEM_EXCEEDED_EXIT_CODE =>
            val pmemExceededPattern = raw"$MEM_REGEX of $MEM_REGEX physical memory used".r
            val diag = pmemExceededPattern.findFirstIn(completedContainer.getDiagnostics)
              .map(_.concat(".")).getOrElse("")
            val message = "Container killed by YARN for exceeding physical memory limits. " +
              s"$diag Consider boosting ${EXECUTOR_MEMORY_OVERHEAD.key}."
            (true, message)
          case other_exit_status =>
            // SPARK-26269: follow YARN's blacklisting behaviour(see https://github
            // .com/apache/hadoop/blob/228156cfd1b474988bc4fedfbf7edddc87db41e3/had
            // oop-yarn-project/hadoop-yarn/hadoop-yarn-common/src/main/java/org/ap
            // ache/hadoop/yarn/util/Apps.java#L273 for details)
            if (NOT_APP_AND_SYSTEM_FAULT_EXIT_STATUS.contains(other_exit_status)) {
              (false, s"Container marked as failed: $containerId$onHostStr" +
                s". Exit status: ${completedContainer.getExitStatus}" +
                s". Diagnostics: ${completedContainer.getDiagnostics}.")
            } else {
              // completed container from a bad node
              allocatorBlacklistTracker.handleResourceAllocationFailure(hostOpt)
              (true, s"Container from a bad node: $containerId$onHostStr" +
                s". Exit status: ${completedContainer.getExitStatus}" +
                s". Diagnostics: ${completedContainer.getDiagnostics}.")
            }


        }
        if (exitCausedByApp) {
          logWarning(containerExitReason)
        } else {
          logInfo(containerExitReason)
        }
        ExecutorExited(exitStatus, exitCausedByApp, containerExitReason)
      } else {
        // If we have already released this container, then it must mean
        // that the driver has explicitly requested it to be killed
        ExecutorExited(completedContainer.getExitStatus, exitCausedByApp = false,
          s"Container $containerId exited from explicit termination request.")
      }

      for {
        host <- hostOpt
        containerSet <- allocatedHostToContainersMap.get(host)
      } {
        containerSet.remove(containerId)
        if (containerSet.isEmpty) {
          allocatedHostToContainersMap.remove(host)
        } else {
          allocatedHostToContainersMap.update(host, containerSet)
        }

        allocatedContainerToHostMap.remove(containerId)
      }

      containerIdToExecutorId.remove(containerId).foreach { eid =>
        executorIdToContainer.remove(eid)
        pendingLossReasonRequests.remove(eid) match {
          case Some(pendingRequests) =>
            // Notify application of executor loss reasons so it can decide whether it should abort
            pendingRequests.foreach(_.reply(exitReason))

          case None =>
            // We cannot find executor for pending reasons. This is because completed container
            // is processed before querying pending result. We should store it for later query.
            // This is usually happened when explicitly killing a container, the result will be
            // returned in one AM-RM communication. So query RPC will be later than this completed
            // container process.
            releasedExecutorLossReasons.put(eid, exitReason)
        }
        if (!alreadyReleased) {
          // The executor could have gone away (like no route to host, node failure, etc)
          // Notify backend about the failure of the executor
          numUnexpectedContainerRelease += 1
          driverRef.send(RemoveExecutor(eid, exitReason))
        }
      }
    }
  }

  /**
   * Register that some RpcCallContext has asked the AM why the executor was lost. Note that
   * we can only find the loss reason to send back in the next call to allocateResources().
   */
  private[yarn] def enqueueGetLossReasonRequest(
      eid: String,
      context: RpcCallContext): Unit = synchronized {
    if (executorIdToContainer.contains(eid)) {
      pendingLossReasonRequests
        .getOrElseUpdate(eid, new ArrayBuffer[RpcCallContext]) += context
    } else if (releasedExecutorLossReasons.contains(eid)) {
      // Executor is already released explicitly before getting the loss reason, so directly send
      // the pre-stored lost reason
      context.reply(releasedExecutorLossReasons.remove(eid).get)
    } else {
      logWarning(s"Tried to get the loss reason for non-existent executor $eid")
      context.sendFailure(
        new SparkException(s"Fail to find loss reason for non-existent executor $eid"))
    }
  }

  private def internalReleaseContainer(container: Container): Unit = {
    releasedContainers.add(container.getId())
    amClient.releaseAssignedContainer(container.getId())
  }

  private[yarn] def getNumUnexpectedContainerRelease = numUnexpectedContainerRelease

  private[yarn] def getNumPendingLossReasonRequests: Int = synchronized {
    pendingLossReasonRequests.size
  }

  /**
   * Split the pending container requests into 3 groups based on current localities of pending
   * tasks.
   * @param hostToLocalTaskCount a map of preferred hostname to possible task counts to be used as
   *                             container placement hint.
   * @param pendingAllocations A sequence of pending allocation container request.
   * @return A tuple of 3 sequences, first is a sequence of locality matched container
   *         requests, second is a sequence of locality unmatched container requests, and third is a
   *         sequence of locality free container requests.
   */
  private def splitPendingAllocationsByLocality(
      hostToLocalTaskCount: Map[String, Int],
      pendingAllocations: Seq[ContainerRequest]
    ): (Seq[ContainerRequest], Seq[ContainerRequest], Seq[ContainerRequest]) = {
    val localityMatched = ArrayBuffer[ContainerRequest]()
    val localityUnMatched = ArrayBuffer[ContainerRequest]()
    val localityFree = ArrayBuffer[ContainerRequest]()

    val preferredHosts = hostToLocalTaskCount.keySet
    pendingAllocations.foreach { cr =>
      val nodes = cr.getNodes
      if (nodes == null) {
        localityFree += cr
      } else if (nodes.asScala.toSet.intersect(preferredHosts).nonEmpty) {
        localityMatched += cr
      } else {
        localityUnMatched += cr
      }
    }

    (localityMatched.toSeq, localityUnMatched.toSeq, localityFree.toSeq)
  }

}

private object YarnAllocator {
  val MEM_REGEX = "[0-9.]+ [KMG]B"
  val VMEM_EXCEEDED_EXIT_CODE = -103
  val PMEM_EXCEEDED_EXIT_CODE = -104

  val NOT_APP_AND_SYSTEM_FAULT_EXIT_STATUS = Set(
    ContainerExitStatus.KILLED_BY_RESOURCEMANAGER,
    ContainerExitStatus.KILLED_BY_APPMASTER,
    ContainerExitStatus.KILLED_AFTER_APP_COMPLETION,
    ContainerExitStatus.ABORTED,
    ContainerExitStatus.DISKS_FAILED
  )
}<|MERGE_RESOLUTION|>--- conflicted
+++ resolved
@@ -428,19 +428,13 @@
     // (see SPARK-27094), which can cause this code to miss interrupts from the AM, use
     // a separate thread to perform the operation.
     val remainingAfterRackMatches = new ArrayBuffer[Container]
-<<<<<<< HEAD
-    for (allocatedContainer <- remainingAfterHostMatches) {
-      val rack = resolver.resolve(allocatedContainer.getNodeId.getHost)
-      matchContainerToRequest(allocatedContainer, rack, containersToUse,
-        remainingAfterRackMatches)
-=======
     if (remainingAfterHostMatches.nonEmpty) {
       var exception: Option[Throwable] = None
       val thread = new Thread("spark-rack-resolver") {
         override def run(): Unit = {
           try {
             for (allocatedContainer <- remainingAfterHostMatches) {
-              val rack = resolver.resolve(conf, allocatedContainer.getNodeId.getHost)
+              val rack = resolver.resolve(allocatedContainer.getNodeId.getHost)
               matchContainerToRequest(allocatedContainer, rack, containersToUse,
                 remainingAfterRackMatches)
             }
@@ -464,7 +458,6 @@
       if (exception.isDefined) {
         throw exception.get
       }
->>>>>>> f176dd3f
     }
 
     // Assign remaining that are neither node-local nor rack-local

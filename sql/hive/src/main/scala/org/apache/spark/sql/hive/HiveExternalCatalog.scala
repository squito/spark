--- conflicted
+++ resolved
@@ -228,11 +228,7 @@
         tableDef.storage.locationUri.isEmpty
 
       val tableLocation = if (needDefaultTableLocation) {
-<<<<<<< HEAD
-        Some(defaultTablePath(tableDef.identifier))
-=======
         Some(CatalogUtils.stringToURI(defaultTablePath(tableDefinition.identifier)))
->>>>>>> 096df6d9
       } else {
         tableDef.storage.locationUri
       }

--- conflicted
+++ resolved
@@ -570,15 +570,9 @@
       reduceRdd.partitions.size), null, createFakeTaskInfo(), null))
     // should work because it's a new epoch
     taskSet.tasks(1).epoch = newEpoch
-<<<<<<< HEAD
-    runEvent(CompletionEvent(
-      taskSet.tasks(1), Success, makeMapStatus("hostA", 1), null, createFakeTaskInfo(), null))
-    assert(mapOutputTracker.getServerStatuses(shuffleId, 0).map(_.bmId) ===
-=======
     runEvent(CompletionEvent(taskSet.tasks(1), Success, makeMapStatus("hostA",
       reduceRdd.partitions.size), null, createFakeTaskInfo(), null))
-    assert(mapOutputTracker.getServerStatuses(shuffleId, 0).map(_._1) ===
->>>>>>> ddc5baf1
+    assert(mapOutputTracker.getServerStatuses(shuffleId, 0).map(_.bmId) ===
            Array(makeBlockManagerId("hostB"), makeBlockManagerId("hostA")))
     complete(taskSets(1), Seq((Success, 42), (Success, 43)))
     assert(results === Map(0 -> 42, 1 -> 43))
@@ -815,7 +809,7 @@
     submit(reduceRdd, Array(0))
     complete(taskSets(0), Seq(
         (Success, makeMapStatus("hostA", 1))))
-    assert(mapOutputTracker.getServerStatuses(shuffleId, 0).map(_._1) ===
+    assert(mapOutputTracker.getServerStatuses(shuffleId, 0).map(_.bmId) ===
            Array(makeBlockManagerId("hostA")))
 
     // Reducer should run on the same host that map task ran
@@ -861,13 +855,8 @@
     }
   }
 
-<<<<<<< HEAD
-  private def makeMapStatus(host: String, reduces: Int): MapStatus =
-    MapStatus(makeBlockManagerId(host), 0, Array.fill[Long](reduces)(2))
-=======
   private def makeMapStatus(host: String, reduces: Int, sizes: Byte = 2): MapStatus =
-    MapStatus(makeBlockManagerId(host), Array.fill[Long](reduces)(sizes))
->>>>>>> ddc5baf1
+    MapStatus(makeBlockManagerId(host), 0, Array.fill[Long](reduces)(sizes))
 
   private def makeBlockManagerId(host: String): BlockManagerId =
     BlockManagerId("exec-" + host, host, 12345)
